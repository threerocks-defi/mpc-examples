{
<<<<<<< HEAD
  "extends": "solhint:recommended",
  "plugins": ["prettier"],
  "rules": {
    "prettier/prettier": "error",
    "max-line-length": ["error", 120],
    "func-param-name-mixedcase": "error",
    "modifier-name-mixedcase": "error",
    "private-vars-leading-underscore": "error",
    "reason-string": ["error", {"maxLength": 64}],
    "func-visibility": ["error", {"ignoreConstructors": true}],
    "compiler-version": ["off"],
    "no-global-import": ["off"]
  }
}
=======
    "extends": "solhint:recommended",
    "plugins": ["prettier"],
    "rules": {
      "prettier/prettier": "error",
      "max-line-length": ["error", 120],
      "func-param-name-mixedcase": "error",
      "modifier-name-mixedcase": "error",
      "private-vars-leading-underscore": "error",
      "reason-string": ["error", {"maxLength": 64}],
      "func-visibility": ["error", {"ignoreConstructors": true}],
      "compiler-version": ["off"],
      "no-global-import": ["off"]
    }
  }
>>>>>>> f3fa839d
<|MERGE_RESOLUTION|>--- conflicted
+++ resolved
@@ -1,5 +1,4 @@
 {
-<<<<<<< HEAD
   "extends": "solhint:recommended",
   "plugins": ["prettier"],
   "rules": {
@@ -13,20 +12,4 @@
     "compiler-version": ["off"],
     "no-global-import": ["off"]
   }
-}
-=======
-    "extends": "solhint:recommended",
-    "plugins": ["prettier"],
-    "rules": {
-      "prettier/prettier": "error",
-      "max-line-length": ["error", 120],
-      "func-param-name-mixedcase": "error",
-      "modifier-name-mixedcase": "error",
-      "private-vars-leading-underscore": "error",
-      "reason-string": ["error", {"maxLength": 64}],
-      "func-visibility": ["error", {"ignoreConstructors": true}],
-      "compiler-version": ["off"],
-      "no-global-import": ["off"]
-    }
-  }
->>>>>>> f3fa839d
+}
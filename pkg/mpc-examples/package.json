{
  "name": "@orbcollective/mpc-examples",
  "version": "1.0.0",
  "description": "Simplified examples of possible functionality in a Managed Pool Controller",
  "license": "GPL-3.0-only",
  "homepage": "https://github.com/orbcollective/mpc-examples#readme",
  "repository": "git@github.com:orbcollective/mpc-examples.git",
  "bugs": {
    "url": "https://github.com/orbcollective/mpc-examples/issues"
  },
  "engines": {
    "node": ">=14.18.0 <17"
  },
  "scripts": {
    "build": "yarn compile",
    "compile": "rm -rf artifacts/ cache/ && hardhat clean && hardhat compile",
    "compile:watch": "nodemon --ext sol --exec yarn compile",
    "lint": "yarn lint:solidity && yarn lint:typescript",
    "lint:solidity": "solhint --fix 'contracts/**/*.sol'",
    "lint:typescript": "eslint . --fix --ext .ts --ignore-path ../../.eslintignore  --max-warnings 0",
    "prettier": "prettier --write 'contracts/**/*.sol'",
    "test": "yarn compile && mocha --extension ts --require hardhat/register --recursive \"./**/*.test.ts\"",
    "test:fast": "yarn compile && mocha --extension ts --require hardhat/register --recursive --parallel --exit",
    "test:watch": "nodemon --ext js,ts --watch test --watch lib --exec 'clear && yarn test --no-compile'"
  },
  "devDependencies": {
    "@balancer-labs/balancer-js": "^1.0.1",
    "@balancer-labs/v2-deployments": "3.1.0",
    "@nomiclabs/hardhat-ethers": "^2.2.1",
    "@nomiclabs/hardhat-waffle": "^2.0.3",
    "@openzeppelin/contracts": "3.4.2-solc-0.7",
    "@types/chai": "^4.3.3",
    "@types/lodash": "^4.14.186",
    "@types/mocha": "^10.0.0",
    "@types/node": "^14.14.31",
    "@typescript-eslint/eslint-plugin": "^5.41.0",
    "@typescript-eslint/parser": "^5.41.0",
    "chai": "^4.3.6",
    "decimal.js": "^10.4.2",
    "eslint": "^8.26.0",
    "eslint-plugin-mocha-no-only": "^1.1.1",
    "eslint-plugin-prettier": "^4.2.1",
    "ethereum-waffle": "^3.4.4",
    "ethers": "^5.7.2",
    "hardhat": "^2.12.5",
    "hardhat-ignore-warnings": "^0.2.4",
    "lodash.frompairs": "^4.0.1",
    "lodash.pick": "^4.4.0",
    "lodash.range": "^3.2.0",
    "lodash.times": "^4.3.2",
    "lodash.zip": "^4.2.0",
    "mocha": "^10.1.0",
    "nodemon": "^2.0.20",
    "prettier": "^2.7.1",
    "prettier-plugin-solidity": "v1.0.0-alpha.59",
    "solhint": "^3.2.0",
    "solhint-plugin-prettier": "^0.0.4",
    "ts-node": "^10.9.1",
    "typescript": "^4.0.2"
  },
  "dependencies": {
<<<<<<< HEAD
    "@balancer-labs/balancer-js": "^1.0.1",
    "@balancer-labs/v2-deployments": "3.1.0",
=======
>>>>>>> 56f1ecce
    "@balancer-labs/v2-interfaces": "^0.1.0",
    "@balancer-labs/v2-pool-utils": "^3.1.2",
    "@balancer-labs/v2-solidity-utils": "^3.0.1"
  }
}<|MERGE_RESOLUTION|>--- conflicted
+++ resolved
@@ -59,11 +59,8 @@
     "typescript": "^4.0.2"
   },
   "dependencies": {
-<<<<<<< HEAD
     "@balancer-labs/balancer-js": "^1.0.1",
     "@balancer-labs/v2-deployments": "3.1.0",
-=======
->>>>>>> 56f1ecce
     "@balancer-labs/v2-interfaces": "^0.1.0",
     "@balancer-labs/v2-pool-utils": "^3.1.2",
     "@balancer-labs/v2-solidity-utils": "^3.0.1"
